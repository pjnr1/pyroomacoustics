# @version: 1.0  date: 05/06/2015 by Sidney Barthe
# @author: robin.scheibler@epfl.ch, ivan.dokmanic@epfl.ch, sidney.barthe@epfl.ch
# @copyright: EPFL-IC-LCAV 2015

import numpy as np

import beamforming as bf
<<<<<<< HEAD
from SoundSource import SoundSource

import parameters


class Room(object):
    '''
    Room
    A room geometry is defined by all the sources and all their images
    '''
=======
from soundsource import SoundSource
from wall import Wall
from utilities import area, ccw3p
import constants



class Room(object):
    """
    This class represents a room instance.
    
    A room instance is formed by wall instances. Microphones and sound sources can be added.
    
    :attribute walls: (Wall array) list of walls forming the room
    :attribute fs: (int) sampling frequency
    :attribute t0: (float) time offset
    :attribute max_order: (int) the maximum computed order for images sources
    :attribute sigma2_awgn: (?) ambiant additive white gaussian noise level
    :attribute sources: (SoundSource array) list of sound sources
    :attribute mics: (?) array of microphones
    :attribute normals: (np.array 2xN or 3xN, N=number of walls) normal vector for each wall
    :attribute dim: (int) dimension of the room (2 or 3 meaning 2D or 3D)
    :attribute wallsId: (int dictionary) stores the mapping "wall name -> wall id (in the array walls)"
    """

>>>>>>> 0f5c1aa6

    def __init__(
            self,
            walls,
            fs=8000,
            t0=0.,
            max_order=1,
            sigma2_awgn=None,
            sources=None,
            mics=None):

        self.walls = walls
        self.fs = fs
        self.t0 = t0
        self.max_order = max_order
        self.sigma2_awgn = sigma2_awgn
        
        if (sources is list):
            self.sources = sources
        else:
            self.sources = []

        if (mics is list):
            self.micArray = mics
        else:
            self.micArray = []

        # Pre-compute RIR if needed
        if (len(self.sources) > 0 and self.micArray is not None):
            self.compute_RIR()
        else:
            self.rir = []
            
        self.dim = walls[0].dim
        self.wallsId = {}
        for i in range(len(walls)):
            if self.walls[i].name is not None:
                self.wallsId[self.walls[i].name] = i

    @classmethod
    def shoeBox2D(cls, p1, p2, absorption=1., **kwargs):
        """
        Creates a 2D "shoe box" room geometry (rectangle).
        
        :arg p1: (np.array dim 2) coordinates of the lower left corner of the room
        :arg p2: (np.array dim 2) coordinates the upper right corner of the room
        :arg absorption: (float) absorption factor reflection for all walls
        
        :returns: (Room) instance of a 2D shoe box room
        """

        walls = []
        walls.append(Wall(np.array([[p1[0], p2[0]], [p1[1], p1[1]]]), absorption, "south"))
        walls.append(Wall(np.array([[p2[0], p2[0]], [p1[1], p2[1]]]), absorption, "east"))
        walls.append(Wall(np.array([[p2[0], p1[0]], [p2[1], p2[1]]]), absorption, "north"))
        walls.append(Wall(np.array([[p1[0], p1[0]], [p2[1], p1[1]]]), absorption, "west"))

        return cls(walls, **kwargs)
        
    @classmethod
    def fromCorners(cls, corners, absorption=1., **kwargs):
        """
        Creates a 2D room by giving an array of corners.
        
        :arg corners: (np.array dim 2xN, N>2) list of corners, must be antiClockwise oriented
        :arg absorption: (float array or float) list of absorption factor reflection for each wall or single value for all walls
        
        :returns: (Room) instance of a 2D room
        """
        
        corners = np.array(corners)
        if (corners.size[0] != 2 or len(corners) < 3):
            raise NameError('Room.fromCorners input error : corners must be more than two 2D points.')

        if (area(corners) >= 0):
            raise NameError('Room.fromCorners input error : corners must be anti-clockwise ordered.')

        self.corners = corners
        self.dim = corners.shape[0] 
            
        absorption = np.array(absorption, dtype='float64')
        if (absorption.ndim == 0):
            self.absorption = absorption * np.ones(self.corners.shape[1])
        elif (absorption.ndim > 1 and corners.shape[1] != len(absorption)):
            raise NameError('Room.fromCorners input error : absorption must be the same size as corners or must be a single value.')
        else:
            self.absorption = absorption
        
        walls = []
        for i in range(len(corners)):
            walls.append(Wall(np.array([corners[:, i], corners[:, (i+1)%len(corners)]]), absorption[i], "wall_"+str(i)))
            
        return cls(walls, **kwargs)

    def plot(self, img_order=None, freq=None, figsize=None, no_axis=False, mic_marker_size=10, **kwargs):

        import matplotlib
        from matplotlib.patches import Circle, Wedge, Polygon
        from matplotlib.collections import PatchCollection
        import matplotlib.pyplot as plt

        fig = plt.figure(figsize=figsize)


        if no_axis is True:
            ax = fig.add_axes([0, 0, 1, 1], aspect='equal', **kwargs)
            ax.axis('off')
            rect = fig.patch
            rect.set_facecolor('gray')
            rect.set_alpha(0.15)

        else:
            ax = fig.add_subplot(111, aspect='equal', **kwargs)

        # draw room
        polygons = [Polygon(self.corners.T, True)]
        # if no_axis is True:
        #   r = Rectangle((xlim[0],ylim[0]), xlim[1]-xlim[0], ylim[1]-ylim[0])
        #   polygons.append(r)
        p = PatchCollection(polygons, cmap=matplotlib.cm.jet,
                facecolor=np.array([1, 1, 1]), edgecolor=np.array([0, 0, 0]))
        ax.add_collection(p)

        # draw the microphones
        if (self.micArray is not None):
            for mic in self.micArray.R.T:
                ax.scatter(mic[0], mic[1],
                        marker='x', linewidth=0.5, s=mic_marker_size, c='k')

            # draw the beam pattern of the beamformer if requested (and available)
            if freq is not None \
                    and isinstance(self.micArray, bf.Beamformer) \
                    and (self.micArray.weights is not None
                            or self.micArray.filters is not None):

                freq = np.array(freq)
                if freq.ndim is 0:
                    freq = np.array([freq])

                # define a new set of colors for the beam patterns
                newmap = plt.get_cmap('autumn')
                desat = 0.7
                ax.set_color_cycle([newmap(k) for k in desat*np.linspace(0, 1, len(freq))])


                phis = np.arange(360) * 2 * np.pi / 360.
                newfreq = np.zeros(freq.shape)
                H = np.zeros((len(freq), len(phis)), dtype=complex)
                for i, f in enumerate(freq):
                    newfreq[i], H[i] = self.micArray.response(phis, f)

                # normalize max amplitude to one
                H = np.abs(H)**2/np.abs(H).max()**2

                # a normalization factor according to room size
                norm = np.linalg.norm(
                    (self.corners - self.micArray.center),
                    axis=0).max()

                # plot all the beam patterns
                i = 0
                for f, h in zip(newfreq, H):
                    x = np.cos(phis) * h * norm + self.micArray.center[0, 0]
                    y = np.sin(phis) * h * norm + self.micArray.center[1, 0]
                    l = ax.plot(x, y, '-', linewidth=0.5)
                    # lbl = '%.2f' % f
                    # i0 = i*360/len(freq)
                    # ax.text(x[i0], y[i0], lbl, color=plt.getp(l[0], 'color'))
                    # i += 1

                #ax.legend(freq)

        # define some markers for different sources and colormap for damping
        markers = ['o', 's', 'v', '.']
        cmap = plt.get_cmap('YlGnBu')
        # draw the scatter of images
        for i, source in enumerate(self.sources):
            # draw source
            ax.scatter(
                source.position[0],
                source.position[1],
                c=cmap(1.),
                s=20,
                marker=markers[
                    i %
                    len(markers)],
                edgecolor=cmap(1.))
            #ax.text(source.position[0]+0.1, source.position[1]+0.1, str(i))

            # draw images
            if (img_order is None):
                img_order = self.max_order

            I = source.orders <= img_order

            val = (np.log2(source.damping[I]) + 10.) / 10.
            # plot the images
            ax.scatter(source.images[0, I], source.images[1, I], \
                       c=cmap(val), s=20,
                       marker=markers[i % len(markers)], edgecolor=cmap(val))

        return fig, ax

    def plotRIR(self, FD=False):

        if self.rir is None:
            self.compute_RIR()

        import matplotlib.pyplot as plt
        import utilities as u

        M = self.micArray.M
        S = len(self.sources)
        for r in xrange(M):
            for s in xrange(S):
                h = self.rir[r][s]
                plt.subplot(M, S, r*S + s + 1)
                if not FD:
                    plt.plot(np.arange(len(h)) / float(self.fs), h)
                else:
                    u.real_spectrum(h)
                plt.title('RIR: mic'+str(r)+' source'+str(s))
                if r == M-1:
                    if not FD:
                        plt.xlabel('Time [s]')
                    else:
                        plt.xlabel('Normalized frequency')

    def addMicrophoneArray(self, micArray):
        self.micArray = micArray

    def addSource(self, position, signal=None, delay=0):

        if (not self.isInside(np.array(position))):
            raise NameError('The source must be added inside the room.')

        # generate first order images
        i, d, w = self.firstOrderImages(np.array(position))
        images = [i]
        damping = [d]
        generators = [-np.ones(i.shape[1])]
        wall_indices = [w]

        # generate all higher order images up to max_order
        o = 1
        while o < self.max_order:
            # generate all images of images of previous order
            img = np.zeros((self.dim, 0))
            dmp = np.array([])
            gen = np.array([])
            wal = np.array([])
            for ind, si, sd in zip(xrange(len(images[o-1])), images[o - 1].T, damping[o - 1]):
                i, d, w = self.firstOrderImages(si)
                img = np.concatenate((img, i), axis=1)
                dmp = np.concatenate((dmp, d * sd))
                gen = np.concatenate((gen, ind*np.ones(i.shape[1])))
                wal = np.concatenate((wal, w))

            # add to array of images
            images.append(img[:, ui])
            damping.append(dmp[ui])
            generators.append(gen[ui])
            wall_indices.append(wal[ui])

            # next order
            o += 1

        # linearize the arrays
        images_lin = np.concatenate(images, axis=1)
        damping_lin = np.concatenate(damping)

        o_len = np.array([x.shape[0] for x in generators])
        # correct the pointers for linear structure
        for o in np.arange(2, len(generators)):
            generators[o] += np.sum(o_len[0:o-2])
            
        # linearize
        generators_lin = np.concatenate(generators)
        walls_lin = np.concatenate(wall_indices)

        # store the corresponding orders in another array
        ordlist = []
        for o in xrange(len(generators)):
            ordlist.append((o+1)*np.ones(o_len[o]))
        orders_lin = np.concatenate(ordlist)

        # add the direct source to the arrays
        images_lin = np.concatenate((np.array([position]).T, images_lin), axis=1)
        damping_lin = np.concatenate(([1], damping_lin))
        generators_lin = np.concatenate(([np.nan], generators_lin+1))
        walls_lin = np.concatenate(([np.nan], walls_lin))
        orders_lin = np.concatenate(([0], orders_lin))

        # add a new source to the source list
        self.sources.append(
            SoundSource(
                position,
                images=images_lin,
                damping=damping_lin,
                generators=generators_lin,
                walls=walls_lin,
                orders=orders_lin,
                signal=signal,
                delay=delay))

    def firstOrderImages(self, source_position):

        # projected length onto normal
        ip = np.sum(self.normals * (self.corners - source_position[:, np.newaxis]), axis=0)

        # projected vector from source to wall
        d = ip * self.normals

        # compute images points, positivity is to get only the reflections outside the room
        images = source_position[:, np.newaxis] + 2 * d[:, ip > 0]

        # collect absorption factors of reflecting walls
        damping = self.absorption[ip > 0]

        # collect the index of the wall corresponding to the new image
        wall_indices = np.arange(self.walls.shape[1])[ip > 0]

        return images, damping, wall_indices

<<<<<<< HEAD

    def compute_RIR(self):
        '''
=======
    def compute_RIR(self, c=constants.c):
        """
>>>>>>> 0f5c1aa6
        Compute the room impulse response between every source and microphone
        """
        self.rir = []

        for mic in self.micArray.R.T:

            h = []

            for source in self.sources:

                h.append(source.getRIR(mic, self.fs, self.t0))

            self.rir.append(h)

    def simulate(self, recompute_rir=False):
        """Simulate the microphone signal at every microphone in the array"""

        # import convolution routine
        from scipy.signal import fftconvolve

        # Throw an error if we are missing some hardware in the room
        if (len(self.sources) is 0):
            raise NameError('There are no sound sources in the room.')
        if (self.micArray is None):
            raise NameError('There is no microphone in the room.')

        # compute RIR if necessary
        if len(self.rir) == 0 or recompute_rir:
            self.compute_RIR()

        # number of mics and sources
        M = self.micArray.M
        S = len(self.sources)

        # compute the maximum signal length
        from itertools import product
        max_len_rir = np.array([len(self.rir[i][j])
                                for i, j in product(xrange(M), xrange(S))]).max()
        f = lambda i: len(
            self.sources[i].signal) + np.floor(self.sources[i].delay * self.fs)
        max_sig_len = np.array([f(i) for i in xrange(S)]).max()
        L = max_len_rir + max_sig_len - 1
        if L % 2 == 1:
            L += 1

        # the array that will receive all the signals
        signals = np.zeros((M, L))

        # compute the signal at every microphone in the array
        for m in np.arange(M):
            rx = signals[m]
            for s in np.arange(S):
                sig = self.sources[s].signal
                if sig is None:
                    continue
                d = np.floor(self.sources[s].delay * self.fs)
                h = self.rir[m][s]
                rx[d:d + len(sig) + len(h) - 1] += fftconvolve(h, sig)

            # add white gaussian noise if necessary
            if self.sigma2_awgn is not None:
                rx += np.random.normal(0., np.sqrt(self.sigma2_awgn), rx.shape)

<<<<<<< HEAD
        # record the signals in the microphones
        self.micArray.record(signals, self.Fs)


=======
>>>>>>> 0f5c1aa6
    def dSNR(self, x, source=0):
        """direct Signal-to-Noise Ratio"""

        if source >= len(self.sources):
            raise NameError('No such source')

        if self.sources[source].signal is None:
            raise NameError('No signal defined for source ' + str(source))

        if self.sigma2_awgn is None:
            return float('inf')

        x = np.array(x)

        sigma2_s = np.mean(self.sources[0].signal**2)

        d2 = np.sum((x - self.sources[source].position)**2)

        return sigma2_s/self.sigma2_awgn/(16*np.pi**2*d2)

<<<<<<< HEAD

    @classmethod
    def shoeBox2D(cls, p1, p2, Fs, **kwargs):
        '''
        Create a new Shoe Box room geometry.
        Arguments:
        p1: the lower left corner of the room
        p2: the upper right corner of the room
        max_order: the maximum order of image sources desired.
        '''

        # compute room characteristics
        corners = np.array(
            [[p1[0], p2[0], p2[0], p1[0]], [p1[1], p1[1], p2[1], p2[1]]])

        return Room(corners, Fs, **kwargs)

    @classmethod
    def area(cls, corners):
        '''
        Compute the area of a 2D room represented by its corners
        '''
        x = corners[0, :] - corners[0, xrange(-1, corners.shape[1]-1)]
        y = corners[1, :] + corners[1, xrange(-1, corners.shape[1]-1)]
        return -0.5 * (x * y).sum()

    @classmethod
    def isAntiClockwise(cls, corners):
        '''
        Return true if the corners of the room are arranged anti-clockwise
        '''
        return (cls.area(corners) > 0)

    @classmethod
    def ccw3p(cls, p):
        '''
        Argument: p, a (3,2)-ndarray whose rows are the vertices of a 2D triangle
        Returns
        1: if triangle vertices are counter-clockwise
        -1: if triangle vertices are clock-wise
        0: if vertices are colinear

        Ref: https://en.wikipedia.org/wiki/Curve_orientation
        '''
        if (p.shape != (2, 3)):
            raise NameError(
                'Room.ccw3p is for three 2D points, input is 3x2 ndarray')
        D = (p[0, 1] - p[0, 0]) * (p[1, 2] - p[1, 0]) - \
            (p[0, 2] - p[0, 0]) * (p[1, 1] - p[1, 0])

        if (np.abs(D) < parameters.eps):
            return 0
        elif (D > 0):
            return 1
        else:
            return -1


# Room 3D

wall_dict = {'ground':0, 'south':1, 'west':2, 'north':3, 'east':4, 'ceilling':5}

class ShoeBox3D(Room):
    '''
    This class extends room for shoebox room in 3D space.
    '''

    def __init__(self, p1, p2, Fs,
            t0=0.,
            absorption=1.,
            max_order=1,
            sigma2_awgn=None,
            sources=None,
            mics=None):

        self.Fs = Fs
        self.t0 = t0

        p1 = np.array(p1, dtype='float64')
        p2 = np.array(p2, dtype='float64')

        if p1.shape[0] != 3 or p2.shape[0] != 3:
            raise NameError('Defining points must have 3 elements each.')
        if p1.ndim != 1 or p2.ndim != 1:
            raise NameError('Defining points must be 1 dimensional.')

        # We order the faces as ground first and ceiling last
        # walls order: [Ground, South, West, North, East, Ceilling]
        # where South: Wall alligned with x axis with least y coordinate
        #       West : Wall alligned with y axis with least x coordinate
        #       North: Wall alligned with x axis with largest y coordinate
        #       East : Wall alligned with y axis with largest x coordinate
        self.dim = 3.
        self.corners = np.array([p1, p1, p1, p2, p2, p2]).T
        self.normals = np.array([[ 0.,  0., -1.,  0., 1., 0.],
                                 [ 0., -1.,  0.,  1., 0., 0.],
                                 [-1.,  0.,  0.,  0., 0., 1.]])

        # Array of walls. This is a hack.
        # For 2D rooms, every wall is a 2D vector.
        # To generalize to 3D room this will need to be changed
        # to a list of Wall objects. Wall objects are 2D or 3D polygons.
        # For now, we just need the array to have self.walls.shape[1]
        # to be defined because it is used in firstOrderImages function
        self.walls = np.zeros(self.normals.shape)

        # list of attenuation factors for the wall reflections
        if isinstance(absorption, dict):
            self.absorption = np.zeros(self.normals.shape[1])
            for key,val in absorption.iteritems():
                try:
                    self.absorption[wall_dict[key]] = val
                except KeyError:
                    print 'Warning: non-existent wall name. Ignoring.'
        else:
            absorption = np.array(absorption, dtype='float64')
            if (absorption.ndim == 0):
                self.absorption = absorption * np.ones(self.corners.shape[1])
            elif (absorption.ndim > 1 or self.corners.shape[1] != absorption.shape[0]):
                raise NameError('Absorption and corner must be the same size')
            else:
                self.absorption = absorption

        # a list of sources
        if (sources is None):
            self.sources = []
        elif (sources is list):
            self.sources = sources
        else:
            raise NameError('Room needs a source or list of sources.')

        # a microphone array
        if (mics is not None):
            self.micArray = None
        else:
            self.micArray = mics

        # a maximum orders for image source computation
        self.max_order = max_order

        # pre-compute RIR if needed
        if (len(self.sources) > 0 and self.micArray is not None):
            self.compute_RIR()
        else:
            self.rir = []

        # ambiant additive white gaussian noise level
        self.sigma2_awgn = sigma2_awgn

=======
    def getWallFromName(self, name):
        """
        Returns the instance of the wall by giving its name.
        
        :arg name: (string) name of the wall
        
        :returns: (Wall) instance of the wall with this name
        """
        
        if (name in self.wallsId):
            return self.walls[self.wallsId[name]]
        else:
            raise NameError('Room.getWallFromName : the wall '+name+' cannot be found.')
        
    def checkVisibilityForAllImages(self, source, p):
        """
        Checks visibility from a given point for all images of the given source.
        
        This function tests visibility for all images of the source.
        As visibility of an image has impact on its children, we use dynamic programming
        by storing results in an array. It starts from the last child (i.e. higher order image)
        and goes up to the original source.
        
        :arg source: (SoundSource) the sound source (containing all its images)
        :arg p: (np.array size 2 or 3) coordinates of the point where we check visibility
        
        :returns: (int array) list of results of visibility for each image
            -1 : unchecked (only during execution of the function)
            0 (False) : not visible
            1 (True) : visible
        """
        
        visibilityCheck = np.zeros_like(source.images[0])-1
        
        for imageId in range(len(visibilityCheck)-1, -1, -1):
            visibilityCheck[imageId] = isVisible(source, p, imageId, visibilityCheck)
            
        return visibilityCheck
            
    def isVisible(self, source, p, imageId = 0, visibilityCheck = None):
        """
        Returns true if the given sound source (with image source id) is visible from point p.
        
        :arg source: (SoundSource) the sound source (containing all its images)
        :arg p: (np.array size 2 or 3) coordinates of the point where we check visibility
        :arg imageId: (int) id of the image within the SoundSource object
        :arg visibilityCheck: (int array) used to read results for dynamic programming, ignored if left as None
        
        :return: (bool) True (1) if visible, False (0) otherwise
        """

        p = np.array(p)
        
        if ((visibilityCheck is not None) and visibilityCheck[imageId] == 0):
            return False
        elif ((visibilityCheck is not None) and visibilityCheck[imageId] == 1):
            return True

        if (source.order[imageId] > 0):
        
            # Check if the line of sight intersects the generating wall
            genWallId = source.walls[imageId]
            if self.walls[genWallId].intersects(p, np.array([source.images[:, imageId]])):

                    # Check if there is an obstruction
                    if(not self.isObstructed(source, p, imageId)):
                    
                        # Check visibility for the parent image by recursion
                        return isVisible(source, self.walls[genWallId].intersection(p, np.array([source.images[:, imageId]])), source.generators[imageId], visibilityCheck)
                    else:
                        return False
            else:
                return False
        else:
            return True
      
    def isObstructed(self, source, p, imageId = 0):
        """
        Checks if there is a wall obstructing the line of sight going from a source to a point.
        
        :arg source: (SoundSource) the sound source (containing all its images)
        :arg p: (np.array size 2 or 3) coordinates of the point where we check obstruction
        :arg imageId: (int) id of the image within the SoundSource object
        
        :returns: (bool) true if there is an obstruction
        """
        
        #TODO optimization : use only walls inside the convex hull
        
        imageSide = self.walls[source.walls[imageId]].side(source.images[:, imageId])
        
        for wallId in range(len(self.walls)):
        
            # The generating wall can't be obstructive
            if(wallId != source.walls[imageId]):
            
                # Test if the line segment intersects the current wall
                if (self.walls[wallId].intersects(source.images[:, imageId], p)):
                    
                    # Only images with order > 0 have a generating wall. At this point, there is obstruction for source order 0.
                    if (source.orders[imageId] > 0):
                    
                        # Test if the intersection point and the image are at opposite sides of the generating wall
                        intersectionPoint = self.walls[wallId].intersection(source.images[:, imageId], p)
                        intersectionPointSide = self.walls[source.walls[imageId]].side(intersectionPoint)
                        if (intersectionPointSide != sourceSide):
                            return True
                    else:
                        return True
                
        return False

    def isInside(self, p, includeBorders = False):
        """
        Checks if the given point is inside the room.
        
        :arg p: (np.array dim 2 or 3) point to be tested
        :arg includeBorders: (bool) set true if a point on the wall must be considered inside the room
        
        :returns: (bool) True if the given point is inside the room, False otherwise.
        """
        
        p = np.array(p)
        if (self.dim == 2 and p.shape[0] != 2):
            raise NameError('Room.isInside input error : requires a 2D point.')
        if (self.dim == 3 and p.shape[0] != 3):
            raise NameError('Room.isInside input error : requires a 3D point.')
        
        # Compute p0, which is a point outside the room at x coordinate xMin-1
        # (where xMin is the minimum x coordinate among the corners of the walls)
        p0 = np.array([np.amin(np.array([wall.corners[0, :] for wall in self.walls]).flatten())-1, p[0]])
        
        limitCase = False
        lastIntersection = 0
        count = 0
        for i in range(len(self.walls)):
            lastIntersection = self.walls[i].intersects(p0, p)
            if (lastIntersection == 2):
                limitCase = True
            if (lastIntersection > 0 and lastIntersection <= 3):
                count += 1
        if ((not limitCase and count % 2 == 1) or (limitCase and includeBorders)):
            return True
        else:
            return False
>>>>>>> 0f5c1aa6
<|MERGE_RESOLUTION|>--- conflicted
+++ resolved
@@ -5,23 +5,10 @@
 import numpy as np
 
 import beamforming as bf
-<<<<<<< HEAD
-from SoundSource import SoundSource
-
-import parameters
-
-
-class Room(object):
-    '''
-    Room
-    A room geometry is defined by all the sources and all their images
-    '''
-=======
 from soundsource import SoundSource
 from wall import Wall
 from utilities import area, ccw3p
-import constants
-
+import parameters
 
 
 class Room(object):
@@ -42,8 +29,6 @@
     :attribute wallsId: (int dictionary) stores the mapping "wall name -> wall id (in the array walls)"
     """
 
->>>>>>> 0f5c1aa6
-
     def __init__(
             self,
             walls,
@@ -367,14 +352,9 @@
 
         return images, damping, wall_indices
 
-<<<<<<< HEAD
 
     def compute_RIR(self):
-        '''
-=======
-    def compute_RIR(self, c=constants.c):
-        """
->>>>>>> 0f5c1aa6
+        """
         Compute the room impulse response between every source and microphone
         """
         self.rir = []
@@ -438,13 +418,10 @@
             if self.sigma2_awgn is not None:
                 rx += np.random.normal(0., np.sqrt(self.sigma2_awgn), rx.shape)
 
-<<<<<<< HEAD
         # record the signals in the microphones
         self.micArray.record(signals, self.Fs)
 
 
-=======
->>>>>>> 0f5c1aa6
     def dSNR(self, x, source=0):
         """direct Signal-to-Noise Ratio"""
 
@@ -465,157 +442,7 @@
 
         return sigma2_s/self.sigma2_awgn/(16*np.pi**2*d2)
 
-<<<<<<< HEAD
-
-    @classmethod
-    def shoeBox2D(cls, p1, p2, Fs, **kwargs):
-        '''
-        Create a new Shoe Box room geometry.
-        Arguments:
-        p1: the lower left corner of the room
-        p2: the upper right corner of the room
-        max_order: the maximum order of image sources desired.
-        '''
-
-        # compute room characteristics
-        corners = np.array(
-            [[p1[0], p2[0], p2[0], p1[0]], [p1[1], p1[1], p2[1], p2[1]]])
-
-        return Room(corners, Fs, **kwargs)
-
-    @classmethod
-    def area(cls, corners):
-        '''
-        Compute the area of a 2D room represented by its corners
-        '''
-        x = corners[0, :] - corners[0, xrange(-1, corners.shape[1]-1)]
-        y = corners[1, :] + corners[1, xrange(-1, corners.shape[1]-1)]
-        return -0.5 * (x * y).sum()
-
-    @classmethod
-    def isAntiClockwise(cls, corners):
-        '''
-        Return true if the corners of the room are arranged anti-clockwise
-        '''
-        return (cls.area(corners) > 0)
-
-    @classmethod
-    def ccw3p(cls, p):
-        '''
-        Argument: p, a (3,2)-ndarray whose rows are the vertices of a 2D triangle
-        Returns
-        1: if triangle vertices are counter-clockwise
-        -1: if triangle vertices are clock-wise
-        0: if vertices are colinear
-
-        Ref: https://en.wikipedia.org/wiki/Curve_orientation
-        '''
-        if (p.shape != (2, 3)):
-            raise NameError(
-                'Room.ccw3p is for three 2D points, input is 3x2 ndarray')
-        D = (p[0, 1] - p[0, 0]) * (p[1, 2] - p[1, 0]) - \
-            (p[0, 2] - p[0, 0]) * (p[1, 1] - p[1, 0])
-
-        if (np.abs(D) < parameters.eps):
-            return 0
-        elif (D > 0):
-            return 1
-        else:
-            return -1
-
-
-# Room 3D
-
-wall_dict = {'ground':0, 'south':1, 'west':2, 'north':3, 'east':4, 'ceilling':5}
-
-class ShoeBox3D(Room):
-    '''
-    This class extends room for shoebox room in 3D space.
-    '''
-
-    def __init__(self, p1, p2, Fs,
-            t0=0.,
-            absorption=1.,
-            max_order=1,
-            sigma2_awgn=None,
-            sources=None,
-            mics=None):
-
-        self.Fs = Fs
-        self.t0 = t0
-
-        p1 = np.array(p1, dtype='float64')
-        p2 = np.array(p2, dtype='float64')
-
-        if p1.shape[0] != 3 or p2.shape[0] != 3:
-            raise NameError('Defining points must have 3 elements each.')
-        if p1.ndim != 1 or p2.ndim != 1:
-            raise NameError('Defining points must be 1 dimensional.')
-
-        # We order the faces as ground first and ceiling last
-        # walls order: [Ground, South, West, North, East, Ceilling]
-        # where South: Wall alligned with x axis with least y coordinate
-        #       West : Wall alligned with y axis with least x coordinate
-        #       North: Wall alligned with x axis with largest y coordinate
-        #       East : Wall alligned with y axis with largest x coordinate
-        self.dim = 3.
-        self.corners = np.array([p1, p1, p1, p2, p2, p2]).T
-        self.normals = np.array([[ 0.,  0., -1.,  0., 1., 0.],
-                                 [ 0., -1.,  0.,  1., 0., 0.],
-                                 [-1.,  0.,  0.,  0., 0., 1.]])
-
-        # Array of walls. This is a hack.
-        # For 2D rooms, every wall is a 2D vector.
-        # To generalize to 3D room this will need to be changed
-        # to a list of Wall objects. Wall objects are 2D or 3D polygons.
-        # For now, we just need the array to have self.walls.shape[1]
-        # to be defined because it is used in firstOrderImages function
-        self.walls = np.zeros(self.normals.shape)
-
-        # list of attenuation factors for the wall reflections
-        if isinstance(absorption, dict):
-            self.absorption = np.zeros(self.normals.shape[1])
-            for key,val in absorption.iteritems():
-                try:
-                    self.absorption[wall_dict[key]] = val
-                except KeyError:
-                    print 'Warning: non-existent wall name. Ignoring.'
-        else:
-            absorption = np.array(absorption, dtype='float64')
-            if (absorption.ndim == 0):
-                self.absorption = absorption * np.ones(self.corners.shape[1])
-            elif (absorption.ndim > 1 or self.corners.shape[1] != absorption.shape[0]):
-                raise NameError('Absorption and corner must be the same size')
-            else:
-                self.absorption = absorption
-
-        # a list of sources
-        if (sources is None):
-            self.sources = []
-        elif (sources is list):
-            self.sources = sources
-        else:
-            raise NameError('Room needs a source or list of sources.')
-
-        # a microphone array
-        if (mics is not None):
-            self.micArray = None
-        else:
-            self.micArray = mics
-
-        # a maximum orders for image source computation
-        self.max_order = max_order
-
-        # pre-compute RIR if needed
-        if (len(self.sources) > 0 and self.micArray is not None):
-            self.compute_RIR()
-        else:
-            self.rir = []
-
-        # ambiant additive white gaussian noise level
-        self.sigma2_awgn = sigma2_awgn
-
-=======
+
     def getWallFromName(self, name):
         """
         Returns the instance of the wall by giving its name.
@@ -761,4 +588,96 @@
             return True
         else:
             return False
->>>>>>> 0f5c1aa6
+
+
+# Room 3D
+
+wall_dict = {'ground':0, 'south':1, 'west':2, 'north':3, 'east':4, 'ceilling':5}
+
+class ShoeBox3D(Room):
+    '''
+    This class extends room for shoebox room in 3D space.
+    '''
+
+    def __init__(self, p1, p2, Fs,
+            t0=0.,
+            absorption=1.,
+            max_order=1,
+            sigma2_awgn=None,
+            sources=None,
+            mics=None):
+
+        self.Fs = Fs
+        self.t0 = t0
+
+        p1 = np.array(p1, dtype='float64')
+        p2 = np.array(p2, dtype='float64')
+
+        if p1.shape[0] != 3 or p2.shape[0] != 3:
+            raise NameError('Defining points must have 3 elements each.')
+        if p1.ndim != 1 or p2.ndim != 1:
+            raise NameError('Defining points must be 1 dimensional.')
+
+        # We order the faces as ground first and ceiling last
+        # walls order: [Ground, South, West, North, East, Ceilling]
+        # where South: Wall alligned with x axis with least y coordinate
+        #       West : Wall alligned with y axis with least x coordinate
+        #       North: Wall alligned with x axis with largest y coordinate
+        #       East : Wall alligned with y axis with largest x coordinate
+        self.dim = 3.
+        self.corners = np.array([p1, p1, p1, p2, p2, p2]).T
+        self.normals = np.array([[ 0.,  0., -1.,  0., 1., 0.],
+                                 [ 0., -1.,  0.,  1., 0., 0.],
+                                 [-1.,  0.,  0.,  0., 0., 1.]])
+
+        # Array of walls. This is a hack.
+        # For 2D rooms, every wall is a 2D vector.
+        # To generalize to 3D room this will need to be changed
+        # to a list of Wall objects. Wall objects are 2D or 3D polygons.
+        # For now, we just need the array to have self.walls.shape[1]
+        # to be defined because it is used in firstOrderImages function
+        self.walls = np.zeros(self.normals.shape)
+
+        # list of attenuation factors for the wall reflections
+        if isinstance(absorption, dict):
+            self.absorption = np.zeros(self.normals.shape[1])
+            for key,val in absorption.iteritems():
+                try:
+                    self.absorption[wall_dict[key]] = val
+                except KeyError:
+                    print 'Warning: non-existent wall name. Ignoring.'
+        else:
+            absorption = np.array(absorption, dtype='float64')
+            if (absorption.ndim == 0):
+                self.absorption = absorption * np.ones(self.corners.shape[1])
+            elif (absorption.ndim > 1 or self.corners.shape[1] != absorption.shape[0]):
+                raise NameError('Absorption and corner must be the same size')
+            else:
+                self.absorption = absorption
+
+        # a list of sources
+        if (sources is None):
+            self.sources = []
+        elif (sources is list):
+            self.sources = sources
+        else:
+            raise NameError('Room needs a source or list of sources.')
+
+        # a microphone array
+        if (mics is not None):
+            self.micArray = None
+        else:
+            self.micArray = mics
+
+        # a maximum orders for image source computation
+        self.max_order = max_order
+
+        # pre-compute RIR if needed
+        if (len(self.sources) > 0 and self.micArray is not None):
+            self.compute_RIR()
+        else:
+            self.rir = []
+
+        # ambiant additive white gaussian noise level
+        self.sigma2_awgn = sigma2_awgn
+
