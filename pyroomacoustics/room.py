--- conflicted
+++ resolved
@@ -318,10 +318,9 @@
     else:
         raise ValueError('Rooms can only be 2D or 3D')
 
-<<<<<<< HEAD
-=======
 from . import libroom
 from .libroom import Wall, Wall2D
+
 
 def room_factory(walls, obstructing_walls, mic_locs):
     ''' Call the correct method according to room dimension '''
@@ -332,6 +331,7 @@
     else:
         raise ValueError('Rooms can only be 2D or 3D')
 
+
 def wall_factory(corners, absorption, name=""):
     ''' Call the correct method according to wall dimension '''
     if corners.shape[0] == 3:
@@ -341,7 +341,6 @@
     else:
         raise ValueError('Rooms can only be 2D or 3D')
 
->>>>>>> d941851a
 
 class Room(object):
     '''
@@ -821,7 +820,6 @@
                     )
                 )
 
-<<<<<<< HEAD
 
     def image_source_model(self):
 
@@ -841,10 +839,6 @@
                 absorption_list_shoebox = np.array(
                         [self.absorption_dict[d] for d in self.wall_names],
                         )
-=======
-
-    def image_source_model(self):
->>>>>>> d941851a
 
                 # Call the dedicated C routine for shoebox room
                 c_room.image_source_shoebox(
@@ -854,7 +848,6 @@
                         self.max_order,
                         )
 
-<<<<<<< HEAD
             else:
                 # Call the general image source generator
                 c_room.image_source_model(
@@ -954,57 +947,6 @@
 
                             if time_ip > max_dim - fdl2 or time_ip < fdl2:
                                 continue
-=======
-        c_room = room_factory(self.walls, self.obstructing_walls, self.mic_array.R)
-
-        for source in self.sources:
-
-            # if libroom is available, use it!
-
-            source_position = source.position.astype(np.float32)
-
-            if isinstance(self, ShoeBox):
-
-                # create absorption list in correct order for shoebox algorithm
-                absorption_list_shoebox = np.array(
-                        [self.absorption_dict[d] for d in self.wall_names],
-                        )
-
-                # Call the dedicated C routine for shoebox room
-                c_room.image_source_shoebox(
-                        source.position,
-                        self.shoebox_dim,
-                        absorption_list_shoebox,
-                        self.max_order,
-                        )
-
-            else:
-                # Call the general image source generator
-                c_room.image_source_model(
-                        source.position,
-                        self.max_order,
-                        )
-
-            # Recover all the arrays as ndarray from the c struct
-            n_sources = c_room.sources.shape[1]
-
-            if (n_sources > 0):
-
-                # Copy to python managed memory
-                source.images = c_room.sources.copy()
-                source.orders = c_room.orders.copy()
-                source.walls = c_room.gen_walls.copy()
-                source.damping = c_room.attenuations.copy()
-                source.generators = -np.ones(source.walls.shape)
-
-                self.visibility.append(c_room.visible_mics.copy())
-
-                # We need to check that microphones are indeed in the room
-                for m in range(self.mic_array.R.shape[1]):
-                    # if not, it's not visible from anywhere!
-                    if not self.is_inside(self.mic_array.R[:,m]):
-                        self.visibility[-1][m,:] = 0
->>>>>>> d941851a
 
                             time_fp = (entry[TIME] * self.fs) - time_ip
                             temp_rir[mic_id, src_id, time_ip - fdl2:time_ip + fdl2 + 1] += (
