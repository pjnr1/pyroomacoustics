language: generic
os:
  - osx
  - linux
env:
  - PYTHON_VERSION=2.7
  - PYTHON_VERSION=3.5
  - PYTHON_VERSION=3.6
  - PYTHON_VERSION=3.7

notifications:
  slack: echology:avPAhIlErQnf7XSUGcSB5awZ
  email: false

# Install packages
install:
  - if [[ "$TRAVIS_OS_NAME" == "linux" ]]; then
      sudo apt-get update;
    fi
  # We do this conditionally because it saves us some downloading if the
  # version is the same.
  - if [[ "$TRAVIS_OS_NAME" == "osx" ]]; then
      export MINICONDA_OS="MacOSX";
    else
      export MINICONDA_OS="Linux";
    fi
  - if [[ "$PYTHON_VERSION" == "2.7" ]]; then
      wget https://repo.continuum.io/miniconda/Miniconda2-latest-${MINICONDA_OS}-x86_64.sh -O miniconda.sh;
    else
      wget https://repo.continuum.io/miniconda/Miniconda3-latest-${MINICONDA_OS}-x86_64.sh -O miniconda.sh;
    fi
  - bash miniconda.sh -b -p $HOME/miniconda
  - export PATH="$HOME/miniconda/bin:$PATH"
  - hash -r
  - conda config --set always_yes yes --set changeps1 no
  - conda update -q conda
  # Useful for debugging any issues with conda
  - conda info -a

  # We need to setup a new environment
  - conda create -n test_env python=$PYTHON_VERSION
  - source activate test_env

  # Install the dependencies
  - conda install --yes pip numpy scipy>=0.18.0 matplotlib nose
  - pip install -r requirements.txt
  - python setup.py install

script:
  - python setup.py build_ext --inplace
  - nosetests

# Deploy to pypi (or test)
deploy:
  # pypi (source)
  - provider: pypi
    on:
      branch: pypi-release
      tags: true
<<<<<<< HEAD
      condition: $PYTHON_VERSION = "2.7"
=======
>>>>>>> 72d1600a
    distributions: "sdist"
    skip_existing: true
    user: "fakufaku"
    password:
      secure: "DT89f2IjQQ23UHa9CTKcxSDGYzk6HD4gBh4s41Qd34VyIuUvVrYxXNq0dWc+ciSVG1HjzpVEqUZj1+zD9yoDciczvBGE5qXXGhW8XjMQVzA8wzyO9H4ybkKwFlKgK6GM0K7vs+E+E7/T06u4ktiB+Rvu3nzFOLnl8fEMAlXWJH067dK+ltX4iVtHs06Q8yRpKFrVCOpyJuMP4FIqK4YA/azvH0TEG/P5DM6omATZUuoNGgXdE+oD2pkguhcejOwvSSmk7m2M1BPuesoeF4uYI1jEWrev++7zXtvwT0f2FKOXd21SVe3dzZv478C2ttABFFIDXRlYPWgSuwE311hUqlDrkmWgvJ1rdj2A5ajTew00EJBRjfrdRNiHzYJ7p51HLD2oGM+44EPqXCx8+OmD9TmdPGjwP1OGxFsJ0ADWcFQWeaubOjmBPv8P7DLORg5sHqt3IHmlL/F6JOmLkOLJ9nqi1hcHMrJpoWO83RqyZ/2HhVxmjrBMmVqXjmH5QJx1Kj2G1tZov55XHXO+XOfiFpJXtLQggZsOsipQ9ZuPG/WzWgcfLoMEpQCweZDw/ynSnG1JeEYK6csEEWIGfcnkk0zu1wcxPX7SQTEKVqg3uC1IG6lSQicCsBbDc83iEP3B908VLHv1Cav3VIqUh55QsyDjaGs5XJpp7sOnCx2xiB8="
  # pypi test (source)
  - provider: pypi
    server: https://test.pypi.org/legacy/
    on:
      branch: pypi-test
      tags: false
<<<<<<< HEAD
      condition: $PYTHON_VERSION = "2.7"
=======
>>>>>>> 72d1600a
    distributions: "sdist"
    skip_existing: true
    user: "fakufaku"
    password:
      secure: "bshTb4GGhuiNtv6lPABosLl2DbBXAbnwC7vDeD2Xrf8Apkzn8ECfMzrR3iGik52bjyJ6Nh3ZZQxh85cLhR6nyMo0v4DDc55dc5x6YqYxiDZkHnCatxGoa+1ntJ/trEnI79Sc8e8/a9ZWp2+Bxv7Hg62KikCimhxHmSzejG+XgL+g78djG/j9Aw+JTEmrZYNHGcI3kyuPfQ1pOet65ilIT3Lf/kNnzAiio4GF1LUET5tsnVJhUNnJ+5IxTcfRq9vZPLY92ehndi5ORUw8mJUrQkYGxmFnlDnuhlvSo3SaWWr+qeJB6dAYgG6DM7zbsqO1EPhZYFsw608XiClSE37KPtooSKd7jOIClhNM/b+R2mtDbBgPyPQLiZ+8w9da4NAnIpN5If1XlzMfTXxcbYh2u8e2gmACBPxn462bJZetWI2dkJvG6AhI0EygaMkJ1648SadrFI6ymUYPer2rHfR5U+izYcRRJzeLwUIjt+Mc5wuRS9c6oaJhN00ICsna0tt7+X6wn9uWD5FEnDMf0uvkT1P/xBaRHeCdt94x690JcyaqRPavxF5W58w/pmtSw9zET2wvL4XsjQRBS3vOpU1Pk/DVlOfDySYPcLJcHZfwXmgyFNiXtbAFZ6aRTbU/t/+4YwufVuh35e6qTl+pRLuSvLL5oMnzRk6fahGaWDQIt/U="
  # pypi (wheel)
  - provider: pypi
    on:
      branch: pypi-release
      tags: true
      condition: $TRAVIS_OS_NAME = "osx"
    distributions: "bdist_wheel"
    skip_existing: true
    user: "fakufaku"
    password:
      secure: "DT89f2IjQQ23UHa9CTKcxSDGYzk6HD4gBh4s41Qd34VyIuUvVrYxXNq0dWc+ciSVG1HjzpVEqUZj1+zD9yoDciczvBGE5qXXGhW8XjMQVzA8wzyO9H4ybkKwFlKgK6GM0K7vs+E+E7/T06u4ktiB+Rvu3nzFOLnl8fEMAlXWJH067dK+ltX4iVtHs06Q8yRpKFrVCOpyJuMP4FIqK4YA/azvH0TEG/P5DM6omATZUuoNGgXdE+oD2pkguhcejOwvSSmk7m2M1BPuesoeF4uYI1jEWrev++7zXtvwT0f2FKOXd21SVe3dzZv478C2ttABFFIDXRlYPWgSuwE311hUqlDrkmWgvJ1rdj2A5ajTew00EJBRjfrdRNiHzYJ7p51HLD2oGM+44EPqXCx8+OmD9TmdPGjwP1OGxFsJ0ADWcFQWeaubOjmBPv8P7DLORg5sHqt3IHmlL/F6JOmLkOLJ9nqi1hcHMrJpoWO83RqyZ/2HhVxmjrBMmVqXjmH5QJx1Kj2G1tZov55XHXO+XOfiFpJXtLQggZsOsipQ9ZuPG/WzWgcfLoMEpQCweZDw/ynSnG1JeEYK6csEEWIGfcnkk0zu1wcxPX7SQTEKVqg3uC1IG6lSQicCsBbDc83iEP3B908VLHv1Cav3VIqUh55QsyDjaGs5XJpp7sOnCx2xiB8="
  # pypi test (wheel)
  - provider: pypi
    server: https://test.pypi.org/legacy/
    on:
      branch: pypi-test
      tags: false
      condition: $TRAVIS_OS_NAME = "osx"
    distributions: "bdist_wheel"
    skip_existing: true
    user: "fakufaku"
    password:
      secure: "bshTb4GGhuiNtv6lPABosLl2DbBXAbnwC7vDeD2Xrf8Apkzn8ECfMzrR3iGik52bjyJ6Nh3ZZQxh85cLhR6nyMo0v4DDc55dc5x6YqYxiDZkHnCatxGoa+1ntJ/trEnI79Sc8e8/a9ZWp2+Bxv7Hg62KikCimhxHmSzejG+XgL+g78djG/j9Aw+JTEmrZYNHGcI3kyuPfQ1pOet65ilIT3Lf/kNnzAiio4GF1LUET5tsnVJhUNnJ+5IxTcfRq9vZPLY92ehndi5ORUw8mJUrQkYGxmFnlDnuhlvSo3SaWWr+qeJB6dAYgG6DM7zbsqO1EPhZYFsw608XiClSE37KPtooSKd7jOIClhNM/b+R2mtDbBgPyPQLiZ+8w9da4NAnIpN5If1XlzMfTXxcbYh2u8e2gmACBPxn462bJZetWI2dkJvG6AhI0EygaMkJ1648SadrFI6ymUYPer2rHfR5U+izYcRRJzeLwUIjt+Mc5wuRS9c6oaJhN00ICsna0tt7+X6wn9uWD5FEnDMf0uvkT1P/xBaRHeCdt94x690JcyaqRPavxF5W58w/pmtSw9zET2wvL4XsjQRBS3vOpU1Pk/DVlOfDySYPcLJcHZfwXmgyFNiXtbAFZ6aRTbU/t/+4YwufVuh35e6qTl+pRLuSvLL5oMnzRk6fahGaWDQIt/U="<|MERGE_RESOLUTION|>--- conflicted
+++ resolved
@@ -57,10 +57,6 @@
     on:
       branch: pypi-release
       tags: true
-<<<<<<< HEAD
-      condition: $PYTHON_VERSION = "2.7"
-=======
->>>>>>> 72d1600a
     distributions: "sdist"
     skip_existing: true
     user: "fakufaku"
@@ -72,10 +68,6 @@
     on:
       branch: pypi-test
       tags: false
-<<<<<<< HEAD
-      condition: $PYTHON_VERSION = "2.7"
-=======
->>>>>>> 72d1600a
     distributions: "sdist"
     skip_existing: true
     user: "fakufaku"
